package gimlet

import (
	"context"
	"net/http"

	"github.com/mongodb/grip"
	"github.com/mongodb/grip/message"
)

// User provides a common way of interacting with users from
// authentication systems.
//
// Note: this is the User interface from Evergreen with the addition
// of the Roles() method.
type User interface {
	DisplayName() string
	Email() string
	Username() string
	GetAPIKey() string
	Roles() []string
<<<<<<< HEAD
	HasPermission(PermissionOpts) bool
=======
	HasPermission(PermissionOpts) (bool, error)

	// These only apply to systems that require token-based authorization
	// (e.g. Okta).
	GetAccessToken() string
	GetRefreshToken() string
>>>>>>> 26172034
}

// PermissionOpts is the required data to be provided when asking if a user has permission for a resource
type PermissionOpts struct {
	Resource      string
	ResourceType  string
	Permission    string
	RequiredLevel int
}

type Permissions map[string]int

// Authenticator represents a service that answers specific
// authentication related questions, and is the public interface
// used for authentication workflows.
type Authenticator interface {
	CheckResourceAccess(User, string) bool
	CheckGroupAccess(User, string) bool
	CheckAuthenticated(User) bool
}

// UserManager sets and gets user tokens for implemented
// authentication mechanisms, and provides the data that is sent by
// the api and ui server after authenticating
type UserManager interface {
	// The first 5 methods are borrowed directly from evergreen without modification
	GetUserByToken(context.Context, string) (User, error)
	CreateUserToken(string, string) (string, error)
	// GetLoginHandler returns the function that starts the login process for auth mechanisms
	// that redirect to a thirdparty site for authentication
	GetLoginHandler(url string) http.HandlerFunc
	// GetLoginRedirectHandler returns the function that does login for the
	// user once it has been redirected from a thirdparty site.
	GetLoginCallbackHandler() http.HandlerFunc

	// IsRedirect returns true if the user must be redirected to a
	// thirdparty site to authenticate.
	// TODO: should add a "do redirect if needed".
	IsRedirect() bool

	// These methods are simple wrappers around the user
	// persistence layer. May consider moving them to the
	// authenticator.
	GetUserByID(string) (User, error)
	GetOrCreateUser(User) (User, error)

	// Log out user or all users
	ClearUser(user User, all bool) error

	// Returns the groups or roles to which a user belongs
	GetGroupsForUser(string) ([]string, error)
}

// RoleManager provides methods to get and set role data and is often used
// along with Users to check permissions
type RoleManager interface {
	// GetAllRoles returns all roles known by the manager
	GetAllRoles() ([]Role, error)

	// GetAllRoles returns roles matching the specified IDs
	GetRoles([]string) ([]Role, error)

	// DeleteRole deletes a single role
	DeleteRole(string) error

	// UpdateRole adds the given role to the manager if it does not exist, or updates the role
	// with the same ID
	UpdateRole(Role) error

	// FilterForResource takes a list of roles and returns the subset of those applicable for a certain resource
	FilterForResource([]Role, string, string) ([]Role, error)

	// FilterScopesByResourceType takes a list of scope IDs and a resource
	// type and returns a list of scopes filtered by the resource type.
	FilterScopesByResourceType([]string, string) ([]Scope, error)

	// FindScopeForResources returns a scope that exactly matches a given set of resources
	FindScopeForResources(string, ...string) (*Scope, error)

	// AddScope adds a scope to the manager
	AddScope(Scope) error

	// DeleteScope removes a scope from the manager
	DeleteScope(Scope) error

	// AddResourceToScope adds the specified resource to the given scope, updating parents
	AddResourceToScope(string, string) error

	// RemoveResourceFromScope deletes the specified resource from the given scope, updating parents
	RemoveResourceFromScope(string, string) error

	// RegisterPermissions adds a list of strings to the role manager as valid permission keys. Returns an
	// error if the same permission is registered more than once
	RegisterPermissions([]string) error

	// FindRoleWithResources returns all roles that apply to exactly the given resources
	FindRolesWithResources(string, []string) ([]Role, error)

	// FindRolesWithPermissions returns a role that exactly matches the given resources and permissions
	FindRoleWithPermissions(string, []string, Permissions) (*Role, error)

	// Clear deletes all roles and scopes. This should only be used in tests
	Clear() error
}

func HasPermission(rm RoleManager, opts PermissionOpts, roles []Role) bool {
	roles, err := rm.FilterForResource(roles, opts.Resource, opts.ResourceType)
	if err != nil {
		grip.Error(message.WrapError(err, message.Fields{
			"message": "error filtering for resource",
		}))
		return false
	}

	for _, role := range roles {
		level, hasPermission := role.Permissions[opts.Permission]
		if hasPermission && level >= opts.RequiredLevel {
			return true
		}
	}
	return false
}<|MERGE_RESOLUTION|>--- conflicted
+++ resolved
@@ -19,16 +19,12 @@
 	Username() string
 	GetAPIKey() string
 	Roles() []string
-<<<<<<< HEAD
 	HasPermission(PermissionOpts) bool
-=======
-	HasPermission(PermissionOpts) (bool, error)
 
 	// These only apply to systems that require token-based authorization
 	// (e.g. Okta).
 	GetAccessToken() string
 	GetRefreshToken() string
->>>>>>> 26172034
 }
 
 // PermissionOpts is the required data to be provided when asking if a user has permission for a resource
