--- conflicted
+++ resolved
@@ -65,15 +65,10 @@
 	if fi.IsDir() {
 		// redirect if missing trailing slash
 		if !strings.HasSuffix(r.URL.Path, "/") {
-<<<<<<< HEAD
-			r.URL.Path += "/"
 			if strings.HasPrefix(r.URL.Path, "//") {
-				r.URL.Path = dedupeURLSlashes(r.URL.Path)
+				r.URL.Path = "/" + strings.TrimLeft(r.URL.Path, "/")
 			}
-			http.Redirect(rw, r, r.URL.String(), http.StatusFound)
-=======
 			http.Redirect(rw, r, r.URL.Path+"/", http.StatusFound)
->>>>>>> 1f1f7e62
 			return
 		}
 
@@ -93,17 +88,4 @@
 	}
 
 	http.ServeContent(rw, r, file, fi.ModTime(), f)
-}
-
-func dedupeURLSlashes(path string) string {
-	goodURL := ""
-	lastChar := rune(0)
-	for _, char := range path {
-		if lastChar == char && lastChar == '/' {
-			continue
-		}
-		goodURL += string(char)
-		lastChar = char
-	}
-	return goodURL
 }