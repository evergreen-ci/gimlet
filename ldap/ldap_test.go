package ldap

import (
	"context"
	"crypto/tls"
	"testing"
	"time"

	"github.com/evergreen-ci/gimlet"
	"github.com/evergreen-ci/gimlet/usercache"
	"github.com/pkg/errors"
	"github.com/stretchr/testify/suite"
	ldap "gopkg.in/ldap.v2"
)

type LDAPSuite struct {
	um             gimlet.UserManager
	badGroupUm     gimlet.UserManager
	serviceGroupUm gimlet.UserManager
	realConnUm     gimlet.UserManager
	suite.Suite
}

func TestLDAPSuite(t *testing.T) {
	suite.Run(t, new(LDAPSuite))
}

func (s *LDAPSuite) SetupTest() {
	var err error
	mockPutUser = nil
	s.um, err = NewUserService(CreationOpts{
		URL:         "url",
		Port:        "port",
		UserPath:    "path",
		ServicePath: "bots",
		UserGroup:   "cn=10gen,ou=groups,dc=mongodb,dc=com",
		GroupOuName: "groups",
		ExternalCache: &usercache.ExternalOptions{
			PutUserGetToken: mockPutSuccess,
			GetUserByToken:  mockGetValid,
			ClearUserToken:  mockClearUserToken,
			GetUserByID:     mockGetUserByID,
			GetOrCreateUser: mockGetOrCreateUser,
		},
		connect: mockConnect,
	})
	s.Require().NoError(err)
	s.Require().NotNil(s.um)

	s.serviceGroupUm, err = NewUserService(CreationOpts{
		URL:          "url",
		Port:         "port",
		UserPath:     "path",
		ServicePath:  "bots",
		UserGroup:    "badgroup",
		ServiceGroup: "cn=10gen,ou=groups,dc=mongodb,dc=com",
		GroupOuName:  "groups",
		ExternalCache: &usercache.ExternalOptions{
			PutUserGetToken: mockPutSuccess,
			GetUserByToken:  mockGetValid,
			ClearUserToken:  mockClearUserToken,
			GetUserByID:     mockGetUserByID,
			GetOrCreateUser: mockGetOrCreateUser,
		},
		connect: mockConnect,
	})
	s.Require().NoError(err)
	s.Require().NotNil(s.um)

	s.badGroupUm, err = NewUserService(CreationOpts{
		URL:         "url",
		Port:        "port",
		UserPath:    "path",
		ServicePath: "bots",
		UserGroup:   "badgroup",
		GroupOuName: "groups",
		ExternalCache: &usercache.ExternalOptions{
			PutUserGetToken: mockPutSuccess,
			GetUserByToken:  mockGetValid,
			ClearUserToken:  mockClearUserToken,
			GetUserByID:     mockGetUserByID,
			GetOrCreateUser: mockGetOrCreateUser,
		},
		connect: mockConnectErr,
	})
	s.Require().NoError(err)
	s.Require().NotNil(s.badGroupUm)

	s.realConnUm, err = NewUserService(CreationOpts{
		URL:         "url",
		Port:        "port",
		UserPath:    "path",
		ServicePath: "bots",
		UserGroup:   "badgroup",
		GroupOuName: "groups",
		ExternalCache: &usercache.ExternalOptions{
			PutUserGetToken: mockPutSuccess,
			GetUserByToken:  mockGetValid,
			ClearUserToken:  mockClearUserToken,
			GetUserByID:     mockGetUserByID,
			GetOrCreateUser: mockGetOrCreateUser,
		},
	})
	s.Require().NoError(err)
	s.Require().NotNil(s.badGroupUm)
}

func mockConnect(url, port string) (ldap.Client, error) {
	return &mockConnSuccess{}, nil
}

func mockConnectErr(url, port string) (ldap.Client, error) {
	return &mockConnErr{}, nil
}

type mockConnSuccess struct {
	mockConn
}

type mockConnErr struct {
	mockConn
}

type mockConn struct{}

func (m *mockConn) Start()                               { return }
func (m *mockConn) StartTLS(config *tls.Config) error    { return nil }
func (m *mockConn) Close()                               { return }
func (m *mockConn) SetTimeout(time.Duration)             { return }
func (m *mockConn) ModifyDN(*ldap.ModifyDNRequest) error { return nil }
func (m *mockConn) Bind(username, password string) error {
	if username == "uid=foo,path" && password == "hunter2" {
		return nil
	}
	if username == "uid=foo,bots" && password == "hunter3" {
		return nil
	}
	return errors.Errorf("failed to Bind (%s, %s)", username, password)
}
func (m *mockConn) SimpleBind(simpleBindRequest *ldap.SimpleBindRequest) (*ldap.SimpleBindResult, error) {
	return nil, nil
}
func (m *mockConn) Add(addRequest *ldap.AddRequest) error             { return nil }
func (m *mockConn) Del(delRequest *ldap.DelRequest) error             { return nil }
func (m *mockConn) Modify(modifyRequest *ldap.ModifyRequest) error    { return nil }
func (m *mockConn) Compare(dn, attribute, value string) (bool, error) { return false, nil }
func (m *mockConn) PasswordModify(passwordModifyRequest *ldap.PasswordModifyRequest) (*ldap.PasswordModifyResult, error) {
	return nil, nil
}

func (m *mockConnSuccess) Search(searchRequest *ldap.SearchRequest) (*ldap.SearchResult, error) {
	return &ldap.SearchResult{
		Entries: []*ldap.Entry{
			&ldap.Entry{
				Attributes: []*ldap.EntryAttribute{
					&ldap.EntryAttribute{
						Values: []string{"cn=10gen,ou=groups,dc=mongodb,dc=com"},
					},
					&ldap.EntryAttribute{
						Name:   "uid",
						Values: []string{"foo"},
					},
					&ldap.EntryAttribute{
						Name:   "mail",
						Values: []string{"foo@example.com"},
					},
					&ldap.EntryAttribute{
						Name:   "cn",
						Values: []string{"Foo Bar"},
					},
				},
			},
		},
	}, nil
}

func (m *mockConnErr) Search(searchRequest *ldap.SearchRequest) (*ldap.SearchResult, error) {
	return nil, errors.New("mockConnErr")
}

func (m *mockConn) SearchWithPaging(searchRequest *ldap.SearchRequest, pagingSize uint32) (*ldap.SearchResult, error) {
	return nil, nil
}

type mockUser struct{ name string }

<<<<<<< HEAD
func (u *mockUser) DisplayName() string                      { return "" }
func (u *mockUser) Email() string                            { return "" }
func (u *mockUser) Username() string                         { return u.name }
func (u *mockUser) GetAPIKey() string                        { return "" }
func (u *mockUser) Roles() []string                          { return []string{} }
func (u *mockUser) HasPermission(gimlet.PermissionOpts) bool { return true }
=======
func (u *mockUser) DisplayName() string     { return "" }
func (u *mockUser) Email() string           { return "" }
func (u *mockUser) Username() string        { return u.name }
func (u *mockUser) GetAPIKey() string       { return "" }
func (u *mockUser) GetAccessToken() string  { return "" }
func (u *mockUser) GetRefreshToken() string { return "" }
func (u *mockUser) Roles() []string         { return []string{} }
func (u *mockUser) HasPermission(gimlet.PermissionOpts) (bool, error) {
	return true, nil
}
>>>>>>> 26172034

// TODO
var mockPutUser gimlet.User

func mockPutErr(u gimlet.User) (string, error) {
	return "", errors.New("putErr")
}

func mockPutSuccess(u gimlet.User) (string, error) {
	mockPutUser = u
	if u.Username() == "badUser" {
		return "", errors.New("got bad user")
	}
	return "123456", nil
}

func mockGetErr(token string) (gimlet.User, bool, error) {
	return nil, false, errors.New("error getting user")
}

func mockGetValid(token string) (gimlet.User, bool, error) {
	return &mockUser{name: token}, true, nil
}

func mockGetExpired(token string) (gimlet.User, bool, error) {
	return &mockUser{name: token}, false, nil
}

func mockGetMissing(token string) (gimlet.User, bool, error) {
	return nil, false, nil
}

func mockClearUserToken(u gimlet.User, all bool) error {
	return nil
}

func mockGetUserByID(id string) (gimlet.User, bool, error) {
	u := gimlet.NewBasicUser(id, "", "", "", "", "", "", []string{}, false, nil)
	return u, true, nil
}

func mockGetOrCreateUser(user gimlet.User) (gimlet.User, error) {
	u := gimlet.NewBasicUser(user.Username(), user.DisplayName(), user.Email(), "", user.GetAPIKey(), "", "", []string{}, false, nil)
	return u, nil
}

func (s *LDAPSuite) TestLDAPConstructorRequiresNonEmptyArgs() {
	l, err := NewUserService(CreationOpts{
		URL:         "url",
		Port:        "port",
		UserPath:    "path",
		ServicePath: "bots",
		UserGroup:   "group",
		ExternalCache: &usercache.ExternalOptions{
			PutUserGetToken: mockPutSuccess,
			GetUserByToken:  mockGetValid,
			ClearUserToken:  mockClearUserToken,
			GetUserByID:     mockGetUserByID,
			GetOrCreateUser: mockGetOrCreateUser,
		},
	})
	s.NoError(err)
	s.NotNil(l)

	l, err = NewUserService(CreationOpts{
		URL:         "",
		Port:        "port",
		UserPath:    "path",
		ServicePath: "bots",
		UserGroup:   "group",
		ExternalCache: &usercache.ExternalOptions{
			PutUserGetToken: mockPutSuccess,
			GetUserByToken:  mockGetValid,
			ClearUserToken:  mockClearUserToken,
			GetUserByID:     mockGetUserByID,
			GetOrCreateUser: mockGetOrCreateUser,
		},
	})
	s.Error(err)
	s.Nil(l)

	l, err = NewUserService(CreationOpts{
		URL:         "url",
		Port:        "",
		UserPath:    "path",
		ServicePath: "bots",
		UserGroup:   "group",
		ExternalCache: &usercache.ExternalOptions{
			PutUserGetToken: mockPutSuccess,
			GetUserByToken:  mockGetValid,
			ClearUserToken:  mockClearUserToken,
			GetUserByID:     mockGetUserByID,
			GetOrCreateUser: mockGetOrCreateUser,
		},
	})
	s.Error(err)
	s.Nil(l)

	l, err = NewUserService(CreationOpts{
		URL:         "url",
		Port:        "port",
		UserPath:    "",
		ServicePath: "bots",
		UserGroup:   "group",
		ExternalCache: &usercache.ExternalOptions{
			PutUserGetToken: mockPutSuccess,
			GetUserByToken:  mockGetValid,
			ClearUserToken:  mockClearUserToken,
			GetUserByID:     mockGetUserByID,
			GetOrCreateUser: mockGetOrCreateUser,
		},
	})
	s.Error(err)
	s.Nil(l)

	l, err = NewUserService(CreationOpts{
		URL:         "url",
		Port:        "port",
		UserPath:    "path",
		ServicePath: "bots",
		UserGroup:   "",
		ExternalCache: &usercache.ExternalOptions{
			PutUserGetToken: mockPutSuccess,
			GetUserByToken:  mockGetValid,
			ClearUserToken:  mockClearUserToken,
			GetUserByID:     mockGetUserByID,
			GetOrCreateUser: mockGetOrCreateUser,
		},
	})
	s.Error(err)
	s.Nil(l)

	l, err = NewUserService(CreationOpts{
		URL:         "url",
		Port:        "port",
		UserPath:    "path",
		ServicePath: "bots",
		UserGroup:   "group",
		ExternalCache: &usercache.ExternalOptions{
			PutUserGetToken: nil,
			GetUserByToken:  mockGetValid,
			ClearUserToken:  mockClearUserToken,
			GetUserByID:     mockGetUserByID,
			GetOrCreateUser: mockGetOrCreateUser,
		},
	})
	s.Error(err)
	s.Nil(l)

	l, err = NewUserService(CreationOpts{
		URL:         "url",
		Port:        "port",
		UserPath:    "path",
		ServicePath: "bots",
		UserGroup:   "group",
		ExternalCache: &usercache.ExternalOptions{
			PutUserGetToken: mockPutSuccess,
			GetUserByToken:  nil,
			ClearUserToken:  mockClearUserToken,
			GetUserByID:     mockGetUserByID,
			GetOrCreateUser: mockGetOrCreateUser,
		},
	})
	s.Error(err)
	s.Nil(l)

	l, err = NewUserService(CreationOpts{
		URL:         "url",
		Port:        "port",
		UserPath:    "path",
		ServicePath: "bots",
		UserGroup:   "group",
		ExternalCache: &usercache.ExternalOptions{
			PutUserGetToken: mockPutSuccess,
			GetUserByToken:  mockGetValid,
			ClearUserToken:  nil,
			GetUserByID:     mockGetUserByID,
			GetOrCreateUser: mockGetOrCreateUser,
		},
	})
	s.Error(err)
	s.Nil(l)

	l, err = NewUserService(CreationOpts{
		URL:         "url",
		Port:        "port",
		UserPath:    "path",
		ServicePath: "bots",
		UserGroup:   "group",
		ExternalCache: &usercache.ExternalOptions{
			PutUserGetToken: mockPutSuccess,
			GetUserByToken:  mockGetValid,
			ClearUserToken:  mockClearUserToken,
			GetUserByID:     nil,
			GetOrCreateUser: mockGetOrCreateUser,
		},
	})
	s.Error(err)
	s.Nil(l)

	l, err = NewUserService(CreationOpts{
		URL:         "url",
		Port:        "port",
		UserPath:    "path",
		ServicePath: "bots",
		UserGroup:   "group",
		ExternalCache: &usercache.ExternalOptions{
			PutUserGetToken: mockPutSuccess,
			GetUserByToken:  mockGetValid,
			ClearUserToken:  mockClearUserToken,
			GetUserByID:     mockGetUserByID,
			GetOrCreateUser: nil,
		},
	})
	s.Error(err)
	s.Nil(l)
}

func (s *LDAPSuite) TestGetUserByToken() {
	ctx := context.Background()

	impl, ok := s.um.(*userService).cache.(*usercache.ExternalCache)
	s.True(ok)
	impl.Opts.GetUserByToken = mockGetErr
	u, err := s.um.GetUserByToken(ctx, "foo")
	s.Error(err)
	s.Nil(u)

	impl.Opts.GetUserByToken = mockGetValid
	u, err = s.um.GetUserByToken(ctx, "foo")
	s.NoError(err)
	s.Equal("foo", u.Username())

	impl.Opts.GetUserByToken = mockGetExpired
	u, err = s.um.GetUserByToken(ctx, "foo")
	s.NoError(err)
	s.Equal("foo", u.Username())

	serviceGroupImpl, ok := s.serviceGroupUm.(*userService).cache.(*usercache.ExternalCache)
	s.True(ok)
	serviceGroupImpl.Opts.GetUserByToken = mockGetExpired
	u, err = s.badGroupUm.GetUserByToken(ctx, "foo")
	s.NoError(err)
	s.Equal("foo", u.Username())

	badGroupImpl, ok := s.badGroupUm.(*userService).cache.(*usercache.ExternalCache)
	s.True(ok)
	badGroupImpl.Opts.GetUserByToken = mockGetExpired
	u, err = s.badGroupUm.GetUserByToken(ctx, "foo")
	s.Error(err)
	s.Nil(u)

	u, err = s.um.GetUserByToken(ctx, "badUser")
	s.Error(err)
	s.Nil(u)

	impl.Opts.GetUserByToken = mockGetMissing
	u, err = s.um.GetUserByToken(ctx, "foo")
	s.Error(err)
	s.Nil(u)

	realConnImpl, ok := s.realConnUm.(*userService).cache.(*usercache.ExternalCache)
	s.True(ok)
	realConnImpl.Opts.GetUserByToken = mockGetExpired
	u, err = s.realConnUm.GetUserByToken(ctx, "foo")
	s.Error(err)
	s.Nil(u)
}

func (s *LDAPSuite) TestCreateUserToken() {
	_, err := s.um.CreateUserToken("foo", "badpassword")
	s.Error(err)

	_, err = s.um.CreateUserToken("nosuchuser", "")
	s.Error(err)

	token, err := s.um.CreateUserToken("foo", "hunter2")
	s.Require().NoError(err)
	s.Equal("123456", token)
	s.Equal("foo", mockPutUser.Username())
	s.Equal("Foo Bar", mockPutUser.DisplayName())
	s.Equal("foo@example.com", mockPutUser.Email())

	token, err = s.badGroupUm.CreateUserToken("foo", "hunter2")
	s.Error(err)
	s.Empty(token)

	impl, ok := s.um.(*userService).cache.(*usercache.ExternalCache)
	s.True(ok)
	impl.Opts.PutUserGetToken = mockPutErr
	token, err = s.um.CreateUserToken("foo", "hunter2")
	s.Error(err)
	s.Empty(token)

	token, err = s.um.CreateUserToken("foo", "hunter2")
	s.Error(err)
	s.Empty(token)

	token, err = s.realConnUm.CreateUserToken("foo", "hunter2")
	s.Empty(token)
	s.Error(err)
}

func (s *LDAPSuite) TestGetLoginHandler() {
	s.Nil(s.um.GetLoginHandler(""))
}

func (s *LDAPSuite) TestGetLoginCallbackHandler() {
	s.Nil(s.um.GetLoginCallbackHandler())
}

func (s *LDAPSuite) TestIsRedirect() {
	s.False(s.um.IsRedirect())
}

func (s *LDAPSuite) TestGetUser() {
	impl, ok := s.um.(*userService).cache.(*usercache.ExternalCache)
	s.True(ok)
	impl.Opts.GetUserByID = mockGetErr
	u, err := s.um.GetUserByID("foo")
	s.Error(err)
	s.Nil(u)

	impl.Opts.GetUserByID = mockGetValid
	u, err = s.um.GetUserByID("foo")
	s.NoError(err)
	s.Equal("foo", u.Username())

	impl.Opts.GetUserByID = mockGetExpired
	u, err = s.um.GetUserByID("foo")
	s.NoError(err)
	s.Equal("foo", u.Username())

	serviceGroupImpl, ok := s.serviceGroupUm.(*userService).cache.(*usercache.ExternalCache)
	s.True(ok)
	serviceGroupImpl.Opts.GetUserByID = mockGetExpired
	u, err = s.badGroupUm.GetUserByID("foo")
	s.NoError(err)
	s.Equal("foo", u.Username())

	badGroupImpl, ok := s.badGroupUm.(*userService).cache.(*usercache.ExternalCache)
	s.True(ok)
	badGroupImpl.Opts.GetUserByID = mockGetExpired
	u, err = s.badGroupUm.GetUserByID("foo")
	s.Error(err)
	s.Nil(u)

	u, err = s.um.GetUserByID("badUser")
	s.Error(err)
	s.Nil(u)

	impl.Opts.GetUserByID = mockGetMissing
	u, err = s.um.GetUserByID("foo")
	s.Error(err)
	s.Nil(u)

	realConnImpl, ok := s.realConnUm.(*userService).cache.(*usercache.ExternalCache)
	s.True(ok)
	realConnImpl.Opts.GetUserByID = mockGetExpired
	u, err = s.realConnUm.GetUserByID("foo")
	s.Error(err)
	s.Nil(u)
}

func (s *LDAPSuite) TestGetOrCreateUser() {
	basicUser := gimlet.NewBasicUser("foo", "", "", "", "", "", "", []string{}, false, nil)
	user, err := s.um.GetOrCreateUser(basicUser)
	s.NoError(err)
	s.Equal("foo", user.Username())
}

func (s *LDAPSuite) TestLoginUsesBothPaths() {
	userManager, ok := s.um.(*userService)
	s.True(ok)
	s.NotNil(userManager)
	s.Error(userManager.login("foo", "hunter1"))
	s.NoError(userManager.login("foo", "hunter2"))
	s.NoError(userManager.login("foo", "hunter3"))
}

func (s *LDAPSuite) TestClearUserToken() {
	basicUser := gimlet.NewBasicUser("foo", "", "", "", "", "", "", []string{}, false, nil)
	user, err := s.um.GetOrCreateUser(basicUser)
	s.Require().NoError(err)

	err = s.um.ClearUser(user, false)
	s.NoError(err)
}

func (s *LDAPSuite) TestGetGroupsForUser() {
	groups, err := s.um.GetGroupsForUser("foo")
	s.Equal("10gen", groups[0])
	s.NoError(err)
}<|MERGE_RESOLUTION|>--- conflicted
+++ resolved
@@ -184,14 +184,6 @@
 
 type mockUser struct{ name string }
 
-<<<<<<< HEAD
-func (u *mockUser) DisplayName() string                      { return "" }
-func (u *mockUser) Email() string                            { return "" }
-func (u *mockUser) Username() string                         { return u.name }
-func (u *mockUser) GetAPIKey() string                        { return "" }
-func (u *mockUser) Roles() []string                          { return []string{} }
-func (u *mockUser) HasPermission(gimlet.PermissionOpts) bool { return true }
-=======
 func (u *mockUser) DisplayName() string     { return "" }
 func (u *mockUser) Email() string           { return "" }
 func (u *mockUser) Username() string        { return u.name }
@@ -199,10 +191,9 @@
 func (u *mockUser) GetAccessToken() string  { return "" }
 func (u *mockUser) GetRefreshToken() string { return "" }
 func (u *mockUser) Roles() []string         { return []string{} }
-func (u *mockUser) HasPermission(gimlet.PermissionOpts) (bool, error) {
-	return true, nil
-}
->>>>>>> 26172034
+func (u *mockUser) HasPermission(gimlet.PermissionOpts) bool {
+	return true
+}
 
 // TODO
 var mockPutUser gimlet.User
