package gimlet

import (
	"context"
	"errors"
	"net/http"
	"strings"
	"testing"

	"github.com/stretchr/testify/assert"
)

func TestInterfacesAreImplemented(t *testing.T) {
	assert := assert.New(t)

	assert.Implements((*Authenticator)(nil), &MockAuthenticator{})
	assert.Implements((*UserManager)(nil), &MockUserManager{})
	assert.Implements((*User)(nil), &MockUser{})

}

////////////////////////////////////////////////////////////////////////
//
// Mock Implementations

type MockUser struct {
	ID           string
	Name         string
	EmailAddress string
	ReportNil    bool
	APIKey       string
	AccessToken  string
	RefreshToken string
	RoleNames    []string
}

<<<<<<< HEAD
func (u *MockUser) DisplayName() string               { return u.Name }
func (u *MockUser) Email() string                     { return u.EmailAddress }
func (u *MockUser) Username() string                  { return u.ID }
func (u *MockUser) IsNil() bool                       { return u.ReportNil }
func (u *MockUser) GetAPIKey() string                 { return u.APIKey }
func (u *MockUser) Roles() []string                   { return u.RoleNames }
func (u *MockUser) HasPermission(PermissionOpts) bool { return true }
=======
func (u *MockUser) DisplayName() string     { return u.Name }
func (u *MockUser) Email() string           { return u.EmailAddress }
func (u *MockUser) Username() string        { return u.ID }
func (u *MockUser) IsNil() bool             { return u.ReportNil }
func (u *MockUser) GetAPIKey() string       { return u.APIKey }
func (u *MockUser) GetAccessToken() string  { return u.AccessToken }
func (u *MockUser) GetRefreshToken() string { return u.RefreshToken }
func (u *MockUser) Roles() []string         { return u.RoleNames }
func (u *MockUser) HasPermission(PermissionOpts) (bool, error) {
	return true, nil
}
>>>>>>> 26172034

type MockAuthenticator struct {
	ResourceUserMapping     map[string]string
	GroupUserMapping        map[string]string
	CheckAuthenticatedState map[string]bool
	UserToken               string
}

func (a *MockAuthenticator) CheckResourceAccess(u User, resource string) bool {
	r, ok := a.ResourceUserMapping[u.Username()]
	if !ok {
		return false
	}

	return r == resource
}

func (a *MockAuthenticator) CheckGroupAccess(u User, group string) bool {
	g, ok := a.GroupUserMapping[u.Username()]
	if !ok {
		return false
	}

	return g == group
}
func (a *MockAuthenticator) CheckAuthenticated(u User) bool {
	return a.CheckAuthenticatedState[u.Username()]
}

func (a *MockAuthenticator) GetUserFromRequest(um UserManager, r *http.Request) (User, error) {
	ctx := r.Context()

	u, err := um.GetUserByToken(ctx, a.UserToken)
	if err != nil {
		return nil, err
	}
	if u == nil {
		return nil, errors.New("user not defined")
	}
	return u, nil
}

type MockUserManager struct {
	TokenToUsers    map[string]User
	CreateUserFails bool
}

func (m *MockUserManager) GetUserByToken(_ context.Context, token string) (User, error) {
	if m.TokenToUsers == nil {
		return nil, errors.New("no users configured")
	}

	u, ok := m.TokenToUsers[token]
	if !ok {
		return nil, errors.New("user does not exist")
	}

	return u, nil
}

func (m *MockUserManager) CreateUserToken(username, password string) (string, error) {
	return strings.Join([]string{username, password}, "."), nil
}

func (m *MockUserManager) GetLoginHandler(url string) http.HandlerFunc { return nil }
func (m *MockUserManager) GetLoginCallbackHandler() http.HandlerFunc   { return nil }
func (m *MockUserManager) IsRedirect() bool                            { return false }

func (m *MockUserManager) GetUserByID(id string) (User, error) {
	u, ok := m.TokenToUsers[id]
	if !ok {
		return nil, errors.New("not exist")
	}

	return u, nil
}
func (m *MockUserManager) GetOrCreateUser(u User) (User, error) {
	if m.CreateUserFails {
		return nil, errors.New("event")
	}

	return u, nil
}

func (m *MockUserManager) ClearUser(u User, all bool) error {
	return errors.New("MockUserManager does not support Clear User")
}

func (m *MockUserManager) GetGroupsForUser(username string) ([]string, error) {
	return nil, errors.New("not implemented")
}<|MERGE_RESOLUTION|>--- conflicted
+++ resolved
@@ -34,15 +34,6 @@
 	RoleNames    []string
 }
 
-<<<<<<< HEAD
-func (u *MockUser) DisplayName() string               { return u.Name }
-func (u *MockUser) Email() string                     { return u.EmailAddress }
-func (u *MockUser) Username() string                  { return u.ID }
-func (u *MockUser) IsNil() bool                       { return u.ReportNil }
-func (u *MockUser) GetAPIKey() string                 { return u.APIKey }
-func (u *MockUser) Roles() []string                   { return u.RoleNames }
-func (u *MockUser) HasPermission(PermissionOpts) bool { return true }
-=======
 func (u *MockUser) DisplayName() string     { return u.Name }
 func (u *MockUser) Email() string           { return u.EmailAddress }
 func (u *MockUser) Username() string        { return u.ID }
@@ -51,10 +42,9 @@
 func (u *MockUser) GetAccessToken() string  { return u.AccessToken }
 func (u *MockUser) GetRefreshToken() string { return u.RefreshToken }
 func (u *MockUser) Roles() []string         { return u.RoleNames }
-func (u *MockUser) HasPermission(PermissionOpts) (bool, error) {
-	return true, nil
+func (u *MockUser) HasPermission(PermissionOpts) bool {
+	return true
 }
->>>>>>> 26172034
 
 type MockAuthenticator struct {
 	ResourceUserMapping     map[string]string
